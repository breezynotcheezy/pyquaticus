--- conflicted
+++ resolved
@@ -56,14 +56,8 @@
 	"pygame==2.4.0",
 	"scipy==1.14.1",
 	"shapely==2.0.6",
-<<<<<<< HEAD
 	"sympy==1.12",
-    "pymoos==2022.1; sys_platform == 'linux' or sys_platform == 'darwin'"
-=======
-	"sympy==1.13.1",
-        "pymoos==2022.1; sys_platform == 'linux' or sys_platform == 'darwin'",
-
->>>>>>> 140e65d2
+	"pymoos==2022.1; sys_platform == 'linux' or sys_platform == 'darwin'"
 ]
 
 [project.optional-dependencies]
