--- conflicted
+++ resolved
@@ -27,17 +27,8 @@
 import numpy as np
 
 from pyquaticus.base_policies.rrt.rrt_star import rrt_star
-<<<<<<< HEAD
-from pyquaticus.base_policies.rrt.utils import (
-    Point,
-    get_ungrouped_seglist,
-    intersect,
-    intersect_circles,
-)
-=======
 from pyquaticus.base_policies.rrt.utils import (Point, get_ungrouped_seglist,
                                                 intersect, intersect_circles)
->>>>>>> 9f50a088
 from pyquaticus.base_policies.utils import angle180, global_rect_to_abs_bearing
 from pyquaticus.structs import CircleObstacle, PolygonObstacle
 
