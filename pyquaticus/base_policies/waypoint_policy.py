# DISTRIBUTION STATEMENT A. Approved for public release. Distribution is unlimited.
#
# This material is based upon work supported by the Under Secretary of Defense for
# Research and Engineering under Air Force Contract No. FA8702-15-D-0001. Any opinions,
# findings, conclusions or recommendations expressed in this material are those of the
# author(s) and do not necessarily reflect the views of the Under Secretary of Defense
# for Research and Engineering.
#
# (C) 2023 Massachusetts Institute of Technology.
#
# The software/firmware is provided to you on an As-Is basis
#
# Delivered to the U.S. Government with Unlimited Rights, as defined in DFARS
# Part 252.227-7013 or 7014 (Feb 2014). Notwithstanding any copyright notice, U.S.
# Government rights in this work are defined by DFARS 252.227-7013 or DFARS
# 252.227-7014 as detailed above. Use of this work other than as specifically
# authorized by the U.S. Government may violate any copyrights that exist in this
# work.

# SPDX-License-Identifier: BSD-3-Clause

from functools import partial
from multiprocessing.dummy import Pool
from multiprocessing.pool import ThreadPool
from typing import Optional

import numpy as np

from pyquaticus.base_policies.base_policy import BaseAgentPolicy
<<<<<<< HEAD
from pyquaticus.envs.pyquaticus import Team
from pyquaticus.envs.pyquaticus import PyQuaticusEnv
=======
from pyquaticus.base_policies.rrt.rrt_star import rrt_star
>>>>>>> 7b4b689f
from pyquaticus.base_policies.rrt.utils import (
    Point,
    get_ungrouped_seglist,
    intersect,
    intersect_circles,
)
<<<<<<< HEAD
from pyquaticus.base_policies.rrt.rrt_star import rrt_star
from pyquaticus.structs import PolygonObstacle, CircleObstacle
from pyquaticus.utils.utils import angle180
from pyquaticus.base_policies.utils import global_rect_to_abs_bearing


from typing import Optional

from multiprocessing.dummy import Pool
from multiprocessing.pool import ThreadPool
from functools import partial
=======
from pyquaticus.base_policies.utils import global_rect_to_abs_bearing
from pyquaticus.envs.pyquaticus import PyQuaticusEnv, Team
from pyquaticus.structs import CircleObstacle, PolygonObstacle
from pyquaticus.utils.utils import angle180
>>>>>>> 7b4b689f


class WaypointPolicy(BaseAgentPolicy):
    """Base policy that drives to waypoints, avoiding obstacles using RRT*"""

    def __init__(
        self,
        agent_id: str,
        env: PyQuaticusEnv,
        continuous: bool = False,
        capture_radius: float = 1,
        slip_radius: Optional[float] = None,
        avoid_radius: float = 2,
        wps: list[np.ndarray] = [],
    ):
        super().__init__(agent_id, env)

        self.state_normalizer = env.global_state_normalizer

        self.state_normalizer = env.global_state_normalizer

        self.capture_radius = capture_radius

        self.slip_radius = slip_radius

        self.max_speed = env.players[self.id].get_max_speed()

        self.cur_dist = None

        self.avoid_radius = avoid_radius

        self.wps = wps

        self.continuous = continuous

        self.plan_process = Pool(processes=1)

        self.get_env_geom(env)

        self.tree = None

    def get_env_geom(self, env: PyQuaticusEnv):
        poly_obstacles = []
        circle_obstacles = []
        for obstacle in env.obstacles:
            assert isinstance(obstacle, (PolygonObstacle, CircleObstacle))
            if isinstance(obstacle, PolygonObstacle):
                poly = np.array(obstacle.anchor_points).reshape(-1, 2)
                poly_obstacles.append(poly)
            else:
                circle = (*obstacle.center_point, obstacle.radius)
                circle_obstacles.append(circle)

        # add own flag as obstacle to avoid
        circle = (*env.flag_homes[self.team], env.flag_keepout_radius)
        circle_obstacles.append(circle)

        self.env_bounds = np.array(((0, 0), env.env_size))

        if len(poly_obstacles) == 0:
            poly_obstacles = None
        if len(circle_obstacles) == 0:
            circle_obstacles = None

        self.poly_obstacles = poly_obstacles
        self.circle_obstacles = circle_obstacles
        if self.circle_obstacles is not None:
            self.circles_for_intersect = np.array(circle_obstacles)
        else:
            self.circles_for_intersect = None
        if poly_obstacles is not None:
            self.ungrouped_seglist = get_ungrouped_seglist(poly_obstacles)
        else:
            self.ungrouped_seglist = None
    
    def update_state(self, obs, info: dict[str, dict]) -> None:
        global_state = info[self.id]["global_state"]
        if not isinstance(global_state, dict):
            global_state = self.state_normalizer.unnormalized(global_state)

        self.pos = global_state[(self.id, "pos")]
        self.is_tagged = global_state[(self.id, "is_tagged")]
        self.heading = global_state[(self.id, "heading")]

    def update_state(self, obs, info: dict[str, dict]) -> None:
        global_state = info[self.id]["global_state"]
        if not isinstance(global_state, dict):
            global_state = self.state_normalizer.unnormalized(global_state)

        self.pos = global_state[(self.id, "pos")]
        self.is_tagged = global_state[(self.id, "is_tagged")]
        self.heading = global_state[(self.id, "heading")]

    def compute_action(self, obs, info):
        """
        Compute an action from the given observation and global state.

        Args:
            obs: observation from the gym
            info: info from the gym

        Returns
        -------
            action: if continuous, a tuple containing desired speed and heading error.
            if discrete, an action index corresponding to ACTION_MAP in config.py
        """
        self.update_state(obs, info)

        desired_speed = self.max_speed / 2
        heading_error = 0

        self.update_wps(self.pos)

        if self.is_tagged:
            self.wps = []

        if len(self.wps) == 0:
            if self.continuous:
                return 0, 0
            else:
                return -1

        pos_err = self.wps[0] - self.pos

        desired_heading = global_rect_to_abs_bearing(pos_err)

        heading_error = angle180(desired_heading - self.heading)

        if self.continuous:
            return (desired_speed, heading_error)

        else:
            if 1 >= heading_error >= -1:
                return 12
            elif heading_error < -1:
                return 14
            elif heading_error > 1:
                return 10

    def update_wps(self, pos: np.ndarray):
        """
        Remove the current waypoint from the list of waypoints, if necessary.
        """

        if len(self.wps) == 0:
            return

        # Check if any future waypoints have an obstacle-free path
        # If so, skip directly to the closest one to the goal
        wps = np.array(self.wps).reshape((-1, 1, 2))
        pos_array = np.repeat(pos.reshape((-1, 2)), len(self.wps), 0).reshape(-1, 1, 2)
        segs = np.concatenate((pos_array, wps), axis=1)
        clear = np.logical_not(
            intersect(segs, self.ungrouped_seglist, radius=self.avoid_radius)
        )
        clear = np.logical_and(
            clear,
            np.logical_not(
                intersect_circles(
                    segs, self.circles_for_intersect, agent_radius=self.avoid_radius
                )
            ),
        )
        try:
            last_free_wp_index = len(list(clear)) - 1 - list(clear)[::-1].index(True)
        except ValueError:
            # No points are obstacle-free, even the current waypoint
            # TODO: Continue to current waypoint? Replan?
            pass
        else:
            if last_free_wp_index > 0:
                self.wps = self.wps[last_free_wp_index:]
                self.cur_dist = None
                return

        new_dist = np.linalg.norm(self.wps[0] - pos)

        if (new_dist <= self.capture_radius) and clear[0]:
            self.wps.pop(0)
            self.cur_dist = None

        elif (
            (self.slip_radius is not None)
            and (self.cur_dist is not None)
            and (new_dist > self.cur_dist)
            and (new_dist <= self.slip_radius)
            and clear[0]
        ):
            self.wps.pop(0)
            self.cur_dist = None

        else:
            self.cur_dist = new_dist

    def set_wps(self, wps: list[np.ndarray]):
        self.wps = wps

    def plan(
        self,
        wp: np.ndarray,
        poly_obstacles: Optional[list[np.ndarray]] = None,
        circle_obstacles: Optional[list[tuple[float, float, float]]] = None,
        area: Optional[np.ndarray] = None,
        max_step_size: Optional[float] = None,
        num_iters: int = 1000,
        timeout: float = 10,
    ):
        """
        Asynchronously run RRT* from the agent's current position, and update the waypoints if a valid path to the goal was found
        """

        # Use obstacles, area, and step size from environment if not provided

        if poly_obstacles is None:
            poly_obstacles = self.poly_obstacles

        if circle_obstacles is None:
            circle_obstacles = self.circle_obstacles

        if area is None:
            area = self.env_bounds

        if max_step_size is None:
            max_step_size = np.max(self.env_bounds[1] - self.env_bounds[0]) / 10

        # Run RRT in a separate process

        kwargs = dict(
            start=self.pos,
            goal=wp,
            poly_obstacles=poly_obstacles,
            circle_obstacles=circle_obstacles,
            area=area,
            max_step_size=max_step_size,
            num_iters=num_iters,
            agent_radius=self.avoid_radius,
        )

        assert isinstance(self.plan_process, ThreadPool)

        self.plan_process.apply_async(
            rrt_star, kwds=kwargs, callback=partial(self.get_path, wp=wp)
        )

    def get_path(self, tree: list[Point], wp: np.ndarray):
        """
        Given a tree, search the tree for points near the goal and create a list of waypoints
        that determine the shortest path to the goal from the starting point
        """

        possible_points = []

        # Find all points that satisfy the goal
        for point in tree:
            if np.linalg.norm(point.pos - wp) <= self.capture_radius:
                possible_points.append(point)

        # Check for no possible paths
        if len(possible_points) == 0:
            print("No path found.")
            self.tree = tree
            return

        # Find the satisfying point with the minimum cost
        min_point = possible_points[0]
        assert isinstance(min_point, Point)
        min_cost = possible_points[0].cost

        for point in possible_points:
            assert isinstance(point, Point)
            if point.cost < min_cost:
                min_cost = point.cost
                min_point = point

        wps = [min_point.pos]

        # Trace the path back to the root of the tree (the agent's current position)
        while min_point.parent is not None:
            wps.insert(0, min_point.parent.pos)
            min_point = min_point.parent

        self.tree = tree
        self.wps = wps<|MERGE_RESOLUTION|>--- conflicted
+++ resolved
@@ -27,36 +27,17 @@
 import numpy as np
 
 from pyquaticus.base_policies.base_policy import BaseAgentPolicy
-<<<<<<< HEAD
-from pyquaticus.envs.pyquaticus import Team
-from pyquaticus.envs.pyquaticus import PyQuaticusEnv
-=======
 from pyquaticus.base_policies.rrt.rrt_star import rrt_star
->>>>>>> 7b4b689f
 from pyquaticus.base_policies.rrt.utils import (
     Point,
     get_ungrouped_seglist,
     intersect,
     intersect_circles,
 )
-<<<<<<< HEAD
-from pyquaticus.base_policies.rrt.rrt_star import rrt_star
-from pyquaticus.structs import PolygonObstacle, CircleObstacle
-from pyquaticus.utils.utils import angle180
-from pyquaticus.base_policies.utils import global_rect_to_abs_bearing
-
-
-from typing import Optional
-
-from multiprocessing.dummy import Pool
-from multiprocessing.pool import ThreadPool
-from functools import partial
-=======
 from pyquaticus.base_policies.utils import global_rect_to_abs_bearing
 from pyquaticus.envs.pyquaticus import PyQuaticusEnv, Team
 from pyquaticus.structs import CircleObstacle, PolygonObstacle
 from pyquaticus.utils.utils import angle180
->>>>>>> 7b4b689f
 
 
 class WaypointPolicy(BaseAgentPolicy):
